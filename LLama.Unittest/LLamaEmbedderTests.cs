﻿using LLama.Common;
using Xunit.Abstractions;

namespace LLama.Unittest;

public sealed class LLamaEmbedderTests
{
    private readonly ITestOutputHelper _testOutputHelper;

    public LLamaEmbedderTests(ITestOutputHelper testOutputHelper)
    {
        _testOutputHelper = testOutputHelper;
<<<<<<< HEAD
        var @params = new ModelParams(Constants.EmbeddingModelPath)
        {
            ContextSize = 4096,
            Threads = 5,
            Embeddings = true,
            GpuLayerCount = Constants.CIGpuLayerCount,
        };
        using var weights = LLamaWeights.LoadFromFile(@params);
        _embedder = new(weights, @params);
    }

    public void Dispose()
    {
        _embedder.Dispose();
=======
        
>>>>>>> 3c764409
    }

    private static float Dot(float[] a, float[] b)
    {
        Assert.Equal(a.Length, b.Length);
        return a.Zip(b, (x, y) => x * y).Sum();
    }

    private async Task CompareEmbeddings(string modelPath)
    {
        var @params = new ModelParams(modelPath)
        {
            ContextSize = 8,
            Threads = 4,
            Embeddings = true,
        };
        using var weights = LLamaWeights.LoadFromFile(@params);
        using var embedder = new LLamaEmbedder(weights, @params);

        var cat = await embedder.GetEmbeddings("The cat is cute");
        Assert.DoesNotContain(float.NaN, cat);

        var kitten = await embedder.GetEmbeddings("The kitten is kawaii");
        Assert.DoesNotContain(float.NaN, kitten);

        var spoon = await embedder.GetEmbeddings("The spoon is not real");
        Assert.DoesNotContain(float.NaN, spoon);

        _testOutputHelper.WriteLine($"Cat    = [{string.Join(",", cat.AsMemory().Slice(0, 7).ToArray())}...]");
        _testOutputHelper.WriteLine($"Kitten = [{string.Join(",", kitten.AsMemory().Slice(0, 7).ToArray())}...]");
        _testOutputHelper.WriteLine($"Spoon  = [{string.Join(",", spoon.AsMemory().Slice(0, 7).ToArray())}...]");

        var close = 1 - Dot(cat, kitten);
        var far = 1 - Dot(cat, spoon);

        _testOutputHelper.WriteLine("");
        _testOutputHelper.WriteLine($"Cat.Kitten (Close): {close:F4}");
        _testOutputHelper.WriteLine($"Cat.Spoon  (Far):   {far:F4}");

        Assert.True(close < far);
    }

    [Fact]
    public async Task EmbedCompareEmbeddingModel()
    {
        await CompareEmbeddings(Constants.EmbeddingModelPath);
    }

    [Fact]
    public async Task EmbedCompareGenerateModel()
    {
        await CompareEmbeddings(Constants.GenerativeModelPath);
    }
}<|MERGE_RESOLUTION|>--- conflicted
+++ resolved
@@ -1,4 +1,4 @@
-﻿using LLama.Common;
+using LLama.Common;
 using Xunit.Abstractions;
 
 namespace LLama.Unittest;
@@ -10,7 +10,7 @@
     public LLamaEmbedderTests(ITestOutputHelper testOutputHelper)
     {
         _testOutputHelper = testOutputHelper;
-<<<<<<< HEAD
+
         var @params = new ModelParams(Constants.EmbeddingModelPath)
         {
             ContextSize = 4096,
@@ -25,9 +25,6 @@
     public void Dispose()
     {
         _embedder.Dispose();
-=======
-        
->>>>>>> 3c764409
     }
 
     private static float Dot(float[] a, float[] b)
